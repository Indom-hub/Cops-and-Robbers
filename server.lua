--- conflicted
+++ resolved
@@ -283,25 +283,6 @@
 -- Simple (or placeholder) inventory interaction functions
 -- In a full system, these would likely call exports from inventory_server.lua
 
-<<<<<<< HEAD
-function AddItemToPlayerInventory(playerId, itemId, quantity, itemDetails)
-    local pData = GetCnrPlayerData(playerId)
-    if not pData then return false, "Player data not found" end
-    
-    pData.inventory = pData.inventory or {} -- Ensure inventory table exists
-    
-    if not pData.inventory[itemId] then
-        pData.inventory[itemId] = { count = 0 }
-        -- If you store more than just count, like name/category directly in inventory:
-        -- pData.inventory[itemId].name = itemDetails.name 
-        -- pData.inventory[itemId].category = itemDetails.category
-    end
-    
-    pData.inventory[itemId].count = pData.inventory[itemId].count + quantity
-    TriggerClientEvent('cnr:updatePlayerData', playerId, pData) -- Sync inventory change
-    Log(string.format("Added %d of %s to player %s inventory. New count: %d", quantity, itemId, playerId, pData.inventory[itemId].count))
-    return true, "Item added"
-=======
 function AddItemToPlayerInventory(playerId, itemId, quantity, itemDetails) -- itemDetails is the full entry from Config.Items
     local pData = GetCnrPlayerData(playerId)
     if not pData then return false, "Player data not found" end
@@ -350,7 +331,6 @@
     TriggerClientEvent('cnr:syncInventory', playerId, pData.inventory) -- Send inventory separately
     Log(string.format("Added/updated %d of %s to player %s inventory. New count: %d. Name: %s, Category: %s", quantity, itemId, playerId, newCount, itemDetails.name, itemDetails.category))
     return true, "Item added/updated"
->>>>>>> cc228a2d
 end
 
 function RemoveItemFromPlayerInventory(playerId, itemId, quantity)
@@ -358,15 +338,6 @@
     if not pData or not pData.inventory or not pData.inventory[itemId] or pData.inventory[itemId].count < quantity then
         return false, "Item not found or insufficient quantity"
     end
-<<<<<<< HEAD
-    
-    pData.inventory[itemId].count = pData.inventory[itemId].count - quantity
-    
-    if pData.inventory[itemId].count <= 0 then
-        pData.inventory[itemId] = nil -- Remove item entry if count is zero or less
-    end
-    TriggerClientEvent('cnr:updatePlayerData', playerId, pData) -- Sync inventory change
-=======
 
     pData.inventory[itemId].count = pData.inventory[itemId].count - quantity
 
@@ -377,22 +348,15 @@
     pDataForBasicInfo.inventory = nil -- Remove inventory for this event
     TriggerClientEvent('cnr:updatePlayerData', playerId, pDataForBasicInfo)
     TriggerClientEvent('cnr:syncInventory', playerId, pData.inventory) -- Send inventory separately
->>>>>>> cc228a2d
     Log(string.format("Removed %d of %s from player %s inventory.", quantity, itemId, playerId))
     return true, "Item removed"
 end
 
 -- Ensure InitializePlayerInventory is defined (even if simple)
 function InitializePlayerInventory(pData, playerId)
-<<<<<<< HEAD
-    if not pData then 
-        Log("InitializePlayerInventory: pData is nil for playerId " .. (playerId or "unknown"), "error")
-        return 
-=======
     if not pData then
         Log("InitializePlayerInventory: pData is nil for playerId " .. (playerId or "unknown"), "error")
         return
->>>>>>> cc228a2d
     end
     pData.inventory = pData.inventory or {}
     -- Log("InitializePlayerInventory: Ensured inventory table exists for player " .. (playerId or "unknown"), "info")
@@ -995,118 +959,6 @@
     if not vendorItemIds or type(vendorItemIds) ~= 'table' then
         print('[CNR_SERVER_ERROR] Item ID list missing or not a table for store', storeName, 'from', src)
         TriggerClientEvent('cops_and_robbers:sendItemList', src, storeName, {}) -- Send empty list on error
-<<<<<<< HEAD
-        return
-    end
-
-    local fullItemDetailsList = {}
-    if Config.Items and type(Config.Items) == 'table' then
-        for _, itemIdFromVendor in ipairs(vendorItemIds) do
-            local foundItem = nil
-            for _, configItem in ipairs(Config.Items) do
-                if configItem.itemId == itemIdFromVendor then
-                    -- Create a new table for the item to send, ensuring all necessary fields are present
-                    foundItem = {
-                        itemId = configItem.itemId,
-                        name = configItem.name,
-                        basePrice = configItem.basePrice, -- NUI will use this as 'price'
-                        price = configItem.basePrice, -- Explicitly add 'price' for NUI if it uses that
-                        category = configItem.category,
-                        forCop = configItem.forCop,
-                        minLevelCop = configItem.minLevelCop,
-                        minLevelRobber = configItem.minLevelRobber,
-                        -- Add any other fields the NUI might need, like description, weight, etc.
-                        -- e.g., description = configItem.description or "" 
-                    }
-                    -- Apply dynamic pricing if enabled
-                    if Config.DynamicEconomy and Config.DynamicEconomy.enabled then
-                        foundItem.price = CalculateDynamicPrice(foundItem.itemId, foundItem.basePrice)
-                        -- If NUI also needs basePrice separately, keep it, otherwise price is now dynamic price
-                    end
-                    table.insert(fullItemDetailsList, foundItem)
-                    break -- Found the item in Config.Items, move to next itemIdFromVendor
-                end
-            end
-            if not foundItem then
-                print(string.format("[CNR_SERVER_WARN] Item ID '%s' specified for vendor '%s' not found in Config.Items. Skipping.", itemIdFromVendor, storeName))
-            end
-        end
-    else
-        print("[CNR_SERVER_ERROR] Config.Items is not defined or not a table. Cannot populate item details.")
-        TriggerClientEvent('cops_and_robbers:sendItemList', src, storeName, {}) -- Send empty list
-        return
-    end
-
-    -- print('[CNR_SERVER_DEBUG] Item list for', storeName, 'has', #fullItemDetailsList, 'items after processing.')
-    -- Send the constructed list of full item details to the client
-    TriggerClientEvent('cops_and_robbers:sendItemList', src, storeName, fullItemDetailsList)
-    -- print('[CNR_SERVER_DEBUG] Triggered cops_and_robbers:sendItemList to', src, 'for store', storeName, 'with full details.')
-end)
-
-RegisterNetEvent('cops_and_robbers:getPlayerInventory')
-AddEventHandler('cops_and_robbers:getPlayerInventory', function()
-    local src = source
-    local pData = GetCnrPlayerData(src)
-
-    if not pData or not pData.inventory then
-        print(string.format("[CNR_SERVER_ERROR] Player data or inventory not found for src %s in getPlayerInventory.", src))
-        TriggerClientEvent('cops_and_robbers:sendPlayerInventory', src, {}) -- Send empty table if no inventory
-        return
-    end
-
-    local processedInventory = {}
-    if Config.Items and type(Config.Items) == 'table' then
-        for itemId, invItemData in pairs(pData.inventory) do
-            if invItemData and invItemData.count and invItemData.count > 0 then
-                local configItemDetails = nil
-                for _, cItem in ipairs(Config.Items) do
-                    if cItem.itemId == itemId then
-                        configItemDetails = cItem
-                        break
-                    end
-                end
-
-                if configItemDetails then
-                    local sellPrice = math.floor(configItemDetails.basePrice * (Config.DynamicEconomy and Config.DynamicEconomy.sellPriceFactor or 0.5))
-                    if Config.DynamicEconomy and Config.DynamicEconomy.enabled then
-                         -- If we want sell price to be based on current dynamic buy price instead of basePrice
-                         local currentDynamicBuyPrice = CalculateDynamicPrice(itemId, configItemDetails.basePrice)
-                         sellPrice = math.floor(currentDynamicBuyPrice * (Config.DynamicEconomy.sellPriceFactor or 0.5))
-                    end
-
-                    table.insert(processedInventory, {
-                        itemId = itemId,
-                        name = configItemDetails.name or itemId,
-                        count = invItemData.count,
-                        sellPrice = sellPrice
-                        -- Category removed for now to reduce data size
-                    })
-                else
-                    print(string.format("[CNR_SERVER_WARN] Item ID '%s' from player %s's inventory not found in Config.Items. Cannot determine sell details.", itemId, src))
-                end
-            end
-        end
-    else
-        print("[CNR_SERVER_ERROR] Config.Items not defined or not a table. Cannot process player inventory for selling.")
-        TriggerClientEvent('cops_and_robbers:sendPlayerInventory', src, {}) -- Send empty on critical config error
-        return
-    end
-    
-    -- print(string.format("[CNR_SERVER_DEBUG] Sending processed inventory to src %s. Item count: %d", src, #processedInventory))
-    TriggerClientEvent('cops_and_robbers:sendPlayerInventory', src, processedInventory)
-end)
-
-RegisterNetEvent('cops_and_robbers:buyItem')
-AddEventHandler('cops_and_robbers:buyItem', function(itemId, quantity)
-    local src = source
-    local pData = GetCnrPlayerData(src)
-    quantity = tonumber(quantity) or 1
-
-    if not pData then
-        TriggerClientEvent('cops_and_robbers:buyResult', src, false, "Player data not found.")
-        return
-    end
-=======
         return
     end
 
@@ -1218,7 +1070,6 @@
         TriggerClientEvent('cops_and_robbers:buyResult', src, false, "Player data not found.")
         return
     end
->>>>>>> cc228a2d
     if quantity <= 0 then
         TriggerClientEvent('cops_and_robbers:buyResult', src, false, "Invalid quantity.")
         return

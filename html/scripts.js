--- conflicted
+++ resolved
@@ -396,11 +396,7 @@
     itemList.innerHTML = '';
     const filteredItems = (window.items || []).filter(item => !window.currentCategory || item.category === window.currentCategory);
 
-<<<<<<< HEAD
-    if (filteredItems.length === 0) { 
-=======
     if (filteredItems.length === 0) {
->>>>>>> cc228a2d
         itemList.innerHTML = '<p style="text-align: center;">No items in this category.</p>';
         // console.log('[CNR_NUI_STORE] loadItems finished (no items).');
         return;
